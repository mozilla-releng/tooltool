#!/usr/bin/env python

# tooltool is a lookaside cache implemented in Python
# Copyright (C) 2011 John H. Ford <john@johnford.info>
#
# This program is free software; you can redistribute it and/or
# modify it under the terms of the GNU General Public License
# as published by the Free Software Foundation version 2
#
# This program is distributed in the hope that it will be useful,
# but WITHOUT ANY WARRANTY; without even the implied warranty of
# MERCHANTABILITY or FITNESS FOR A PARTICULAR PURPOSE.  See the
# GNU General Public License for more details.
#
# You should have received a copy of the GNU General Public License
# along with this program; if not, write to the Free Software
# Foundation, Inc., 51 Franklin Street, Fifth Floor, Boston, MA
# 02110-1301, USA.

# A manifest file specifies files in that directory that are stored
# elsewhere. This file should only list files in the same directory
# in which the manifest file resides and it should be called
# 'manifest.tt'

from __future__ import print_function
from __future__ import absolute_import

import base64
import calendar
import hashlib
import hmac
import json
import logging
import math
import optparse
import os
import pprint
import re
import shutil
import sys
import tarfile
import tempfile
import threading
import time
import zipfile
from contextlib import contextmanager, closing

from io import open
from io import BytesIO
from subprocess import PIPE
from subprocess import Popen

from redo import retriable

__version__ = '1'

# Allowed request header characters:
# !#$%&'()*+,-./:;<=>?@[]^_`{|}~ and space, a-z, A-Z, 0-9, \, "
REQUEST_HEADER_ATTRIBUTE_CHARS = re.compile(
    r"^[ a-zA-Z0-9_\!#\$%&'\(\)\*\+,\-\./\:;<\=>\?@\[\]\^`\{\|\}~]*$")
DEFAULT_MANIFEST_NAME = 'manifest.tt'
TOOLTOOL_PACKAGE_SUFFIX = '.TOOLTOOL-PACKAGE'
HAWK_VER = 1
PY3 = sys.version_info[0] == 3

if PY3:
    six_binary_type = bytes
    unicode = str  # Silence `pyflakes` from reporting `undefined name 'unicode'` in Python 3.
    import urllib.request as urllib2
    from http.client import HTTPSConnection, HTTPConnection
    from urllib.parse import urlparse, urljoin
    from urllib.request import Request
    from urllib.error import HTTPError, URLError
else:
    six_binary_type = str
    import urllib2
    from httplib import HTTPSConnection, HTTPConnection
    from urllib2 import Request, HTTPError, URLError
    from urlparse import urlparse, urljoin


log = logging.getLogger(__name__)


def request_has_data(req):
    if PY3:
        return req.data is not None
    return req.has_data()


def get_hexdigest(val):
    return hashlib.sha512(val).hexdigest()


class FileRecordJSONEncoderException(Exception):
    pass


class InvalidManifest(Exception):
    pass


class ExceptionWithFilename(Exception):

    def __init__(self, filename):
        Exception.__init__(self)
        self.filename = filename


class BadFilenameException(ExceptionWithFilename):
    pass


class DigestMismatchException(ExceptionWithFilename):
    pass


class MissingFileException(ExceptionWithFilename):
    pass


class InvalidCredentials(Exception):
    pass


class BadHeaderValue(Exception):
    pass


def parse_url(url):
    url_parts = urlparse(url)
    url_dict = {
        'scheme': url_parts.scheme,
        'hostname': url_parts.hostname,
        'port': url_parts.port,
        'path': url_parts.path,
        'resource': url_parts.path,
        'query': url_parts.query,
    }
    if len(url_dict['query']) > 0:
        url_dict['resource'] = '%s?%s' % (url_dict['resource'],  # pragma: no cover
                                          url_dict['query'])

    if url_parts.port is None:
        if url_parts.scheme == 'http':
            url_dict['port'] = 80
        elif url_parts.scheme == 'https':  # pragma: no cover
            url_dict['port'] = 443
    return url_dict


def utc_now(offset_in_seconds=0.0):
    return int(math.floor(calendar.timegm(time.gmtime()) + float(offset_in_seconds)))


def random_string(length):
    return base64.urlsafe_b64encode(os.urandom(length))[:length]


def prepare_header_val(val):
    if isinstance(val, six_binary_type):
        val = val.decode('utf-8')

    if not REQUEST_HEADER_ATTRIBUTE_CHARS.match(val):
        raise BadHeaderValue(  # pragma: no cover
            'header value value={val} contained an illegal character'.format(val=repr(val)))

    return val


def parse_content_type(content_type):  # pragma: no cover
    if content_type:
        return content_type.split(';')[0].strip().lower()
    else:
        return ''


def calculate_payload_hash(algorithm, payload, content_type):  # pragma: no cover
    parts = [
        part if isinstance(part, six_binary_type) else part.encode('utf8')
        for part in ['hawk.' + str(HAWK_VER) + '.payload\n',
                     parse_content_type(content_type) + '\n',
                     payload or '',
                     '\n',
                     ]
    ]

    p_hash = hashlib.new(algorithm)
    for p in parts:
        p_hash.update(p)

    log.debug('calculating payload hash from:\n{parts}'.format(parts=pprint.pformat(parts)))

    return base64.b64encode(p_hash.digest())


def validate_taskcluster_credentials(credentials):
    if not hasattr(credentials, '__getitem__'):
        raise InvalidCredentials('credentials must be a dict-like object')  # pragma: no cover
    try:
        credentials['clientId']
        credentials['accessToken']
    except KeyError:  # pragma: no cover
        etype, val, tb = sys.exc_info()
        raise InvalidCredentials('{etype}: {val}'.format(etype=etype, val=val))


def normalize_header_attr(val):
    if isinstance(val, six_binary_type):
        return val.decode('utf-8')
    return val  # pragma: no cover


def normalize_string(mac_type,
                     timestamp,
                     nonce,
                     method,
                     name,
                     host,
                     port,
                     content_hash,
                     ):
    return '\n'.join([
        normalize_header_attr(header)
        # The blank lines are important. They follow what the Node Hawk lib does.
        for header in ['hawk.' + str(HAWK_VER) + '.' + mac_type,
                       timestamp,
                       nonce,
                       method or '',
                       name or '',
                       host,
                       port,
                       content_hash or '',
                       '',  # for ext which is empty in this case
                       '',  # Add trailing new line.
                       ]
    ])


def calculate_mac(mac_type,
                  access_token,
                  algorithm,
                  timestamp,
                  nonce,
                  method,
                  name,
                  host,
                  port,
                  content_hash,
                  ):
    normalized = normalize_string(mac_type,
                                  timestamp,
                                  nonce,
                                  method,
                                  name,
                                  host,
                                  port,
                                  content_hash)
    log.debug(u'normalized resource for mac calc: {norm}'.format(norm=normalized))
    digestmod = getattr(hashlib, algorithm)

    if not isinstance(normalized, six_binary_type):
        normalized = normalized.encode('utf8')

    if not isinstance(access_token, six_binary_type):
        access_token = access_token.encode('ascii')

    result = hmac.new(access_token, normalized, digestmod)
    return base64.b64encode(result.digest())


def make_taskcluster_header(credentials, req):
    validate_taskcluster_credentials(credentials)

    url = req.get_full_url()
    method = req.get_method()
    algorithm = 'sha256'
    timestamp = str(utc_now())
    nonce = random_string(6)
    url_parts = parse_url(url)

    content_hash = None
    if request_has_data(req):
        if PY3:
            data = req.data
        else:
            data = req.get_data()
        content_hash = calculate_payload_hash(  # pragma: no cover
            algorithm,
            data,
            # maybe we should detect this from req.headers but we anyway expect json
            content_type='application/json',
        )

    mac = calculate_mac('header',
                        credentials['accessToken'],
                        algorithm,
                        timestamp,
                        nonce,
                        method,
                        url_parts['resource'],
                        url_parts['hostname'],
                        str(url_parts['port']),
                        content_hash,
                        )

    header = u'Hawk mac="{}"'.format(prepare_header_val(mac))

    if content_hash:  # pragma: no cover
        header = u'{}, hash="{}"'.format(header, prepare_header_val(content_hash))

    header = u'{header}, id="{id}", ts="{ts}", nonce="{nonce}"'.format(
        header=header,
        id=prepare_header_val(credentials['clientId']),
        ts=prepare_header_val(timestamp),
        nonce=prepare_header_val(nonce),
    )

    log.debug('Hawk header for URL={} method={}: {}'.format(url, method, header))

    return header


class FileRecord(object):

    def __init__(self, filename, size, digest, algorithm, unpack=False,
                 version=None, visibility=None):
        object.__init__(self)
        if '/' in filename or '\\' in filename:
            log.error(
                "The filename provided contains path information and is, therefore, invalid.")
            raise BadFilenameException(filename=filename)
        self.filename = filename
        self.size = size
        self.digest = digest
        self.algorithm = algorithm
        self.unpack = unpack
        self.version = version
        self.visibility = visibility

    def __eq__(self, other):
        if self is other:
            return True
        if self.filename == other.filename and \
           self.size == other.size and \
           self.digest == other.digest and \
           self.algorithm == other.algorithm and \
           self.version == other.version and \
           self.visibility == other.visibility:
            return True
        else:
            return False

    def __ne__(self, other):
        return not self.__eq__(other)

    def __str__(self):
        return repr(self)

    def __repr__(self):
        return "%s.%s(filename='%s', size=%s, digest='%s', algorithm='%s', visibility=%r)" % (
            __name__, self.__class__.__name__, self.filename, self.size,
            self.digest, self.algorithm, self.visibility)

    def present(self):
        # Doesn't check validity
        return os.path.exists(self.filename)

    def validate_size(self):
        if self.present():
            return self.size == os.path.getsize(self.filename)
        else:
            log.debug(
                "trying to validate size on a missing file, %s", self.filename)
            raise MissingFileException(filename=self.filename)

    def validate_digest(self):
        if self.present():
            with open(self.filename, 'rb') as f:
                return self.digest == digest_file(f, self.algorithm)
        else:
            log.debug(
                "trying to validate digest on a missing file, %s', self.filename")
            raise MissingFileException(filename=self.filename)

    def validate(self):
        if self.size is None or self.validate_size():
            if self.validate_digest():
                return True
        return False

    def describe(self):
        if self.present() and self.validate():
            return "'%s' is present and valid" % self.filename
        elif self.present():
            return "'%s' is present and invalid" % self.filename
        else:
            return "'%s' is absent" % self.filename


def create_file_record(filename, algorithm):
    fo = open(filename, 'rb')
    stored_filename = os.path.split(filename)[1]
    fr = FileRecord(stored_filename, os.path.getsize(
        filename), digest_file(fo, algorithm), algorithm)
    fo.close()
    return fr


class FileRecordJSONEncoder(json.JSONEncoder):

    def encode_file_record(self, obj):
        if not issubclass(type(obj), FileRecord):
            err = "FileRecordJSONEncoder is only for FileRecord and lists of FileRecords, " \
                  "not %s" % obj.__class__.__name__
            log.warn(err)
            raise FileRecordJSONEncoderException(err)
        else:
            rv = {
                'filename': obj.filename,
                'size': obj.size,
                'algorithm': obj.algorithm,
                'digest': obj.digest,
            }
            if obj.unpack:
                rv['unpack'] = True
            if obj.version:
                rv['version'] = obj.version
            if obj.visibility is not None:
                rv['visibility'] = obj.visibility
            return rv

    def default(self, f):
        if issubclass(type(f), list):
            record_list = []
            for i in f:
                record_list.append(self.encode_file_record(i))
            return record_list
        else:
            return self.encode_file_record(f)


class FileRecordJSONDecoder(json.JSONDecoder):

    """I help the json module materialize a FileRecord from
    a JSON file.  I understand FileRecords and lists of
    FileRecords.  I ignore things that I don't expect for now"""
    # TODO: make this more explicit in what it's looking for
    # and error out on unexpected things

    def process_file_records(self, obj):
        if isinstance(obj, list):
            record_list = []
            for i in obj:
                record = self.process_file_records(i)
                if issubclass(type(record), FileRecord):
                    record_list.append(record)
            return record_list
        required_fields = [
            'filename',
            'size',
            'algorithm',
            'digest',
        ]
        if isinstance(obj, dict):
            missing = False
            for req in required_fields:
                if req not in obj:
                    missing = True
                    break

            if not missing:
                unpack = obj.get('unpack', False)
                version = obj.get('version', None)
                visibility = obj.get('visibility', None)
                rv = FileRecord(
                    obj['filename'], obj['size'], obj['digest'], obj['algorithm'],
                    unpack, version, visibility)
                log.debug("materialized %s" % rv)
                return rv
        return obj

    def decode(self, s):
        decoded = json.JSONDecoder.decode(self, s)
        rv = self.process_file_records(decoded)
        return rv


class Manifest(object):

    valid_formats = ('json',)

    def __init__(self, file_records=None):
        self.file_records = file_records or []

    def __eq__(self, other):
        if self is other:
            return True
        if len(self.file_records) != len(other.file_records):
            log.debug('Manifests differ in number of files')
            return False
        # sort the file records by filename before comparing
        mine = sorted((fr.filename, fr) for fr in self.file_records)
        theirs = sorted((fr.filename, fr) for fr in other.file_records)
        return mine == theirs

    def __ne__(self, other):
        return not self.__eq__(other)

    def __deepcopy__(self, memo):
        # This is required for a deep copy
        return Manifest(self.file_records[:])

    def __copy__(self):
        return Manifest(self.file_records)

    def copy(self):
        return Manifest(self.file_records[:])

    def present(self):
        return all(i.present() for i in self.file_records)

    def validate_sizes(self):
        return all(i.validate_size() for i in self.file_records)

    def validate_digests(self):
        return all(i.validate_digest() for i in self.file_records)

    def validate(self):
        return all(i.validate() for i in self.file_records)

    def load(self, data_file, fmt='json'):
        assert fmt in self.valid_formats
        if fmt == 'json':
            try:
                self.file_records.extend(
                    json.load(data_file, cls=FileRecordJSONDecoder))
            except ValueError:
                raise InvalidManifest("trying to read invalid manifest file")

    def loads(self, data_string, fmt='json'):
        assert fmt in self.valid_formats
        if fmt == 'json':
            try:
                self.file_records.extend(
                    json.loads(data_string, cls=FileRecordJSONDecoder))
            except ValueError:
                raise InvalidManifest("trying to read invalid manifest file")

    def dump(self, output_file, fmt='json'):
        assert fmt in self.valid_formats
        if fmt == 'json':
            return json.dump(
                self.file_records, output_file,
                indent=2, separators=(',', ': '),
                cls=FileRecordJSONEncoder,
            )

    def dumps(self, fmt='json'):
        assert fmt in self.valid_formats
        if fmt == 'json':
            return json.dumps(
                self.file_records,
                indent=2, separators=(',', ': '),
                cls=FileRecordJSONEncoder,
            )


def digest_file(f, a):
    """I take a file like object 'f' and return a hex-string containing
    of the result of the algorithm 'a' applied to 'f'."""
    h = hashlib.new(a)
    chunk_size = 1024 * 10
    data = f.read(chunk_size)
    while data:
        h.update(data)
        data = f.read(chunk_size)
    name = repr(f.name) if hasattr(f, 'name') else 'a file'
    log.debug('hashed %s with %s to be %s', name, a, h.hexdigest())
    return h.hexdigest()


def execute(cmd):
    """Execute CMD, logging its stdout at the info level"""
    process = Popen(cmd, shell=True, stdout=PIPE)
    while True:
        line = process.stdout.readline()
        if not line:
            break
        log.info(line.replace('\n', ' '))
    return process.wait() == 0


def open_manifest(manifest_file):
    """I know how to take a filename and load it into a Manifest object"""
    if os.path.exists(manifest_file):
        manifest = Manifest()
        with open(manifest_file, "rb") as f:
            manifest.load(f)
            log.debug("loaded manifest from file '%s'" % manifest_file)
        return manifest
    else:
        log.debug("tried to load absent file '%s' as manifest" % manifest_file)
        raise InvalidManifest(
            "manifest file '%s' does not exist" % manifest_file)


def list_manifest(manifest_file):
    """I know how print all the files in a location"""
    try:
        manifest = open_manifest(manifest_file)
    except InvalidManifest as e:
        log.error("failed to load manifest file at '%s': %s" % (
            manifest_file,
            str(e),
        ))
        return False
    for f in manifest.file_records:
        print("{}\t{}\t{}".format("P" if f.present() else "-",
                                  "V" if f.present() and f.validate() else "-",
                                  f.filename))
    return True


def validate_manifest(manifest_file):
    """I validate that all files in a manifest are present and valid but
    don't fetch or delete them if they aren't"""
    try:
        manifest = open_manifest(manifest_file)
    except InvalidManifest as e:
        log.error("failed to load manifest file at '%s': %s" % (
            manifest_file,
            str(e),
        ))
        return False
    invalid_files = []
    absent_files = []
    for f in manifest.file_records:
        if not f.present():
            absent_files.append(f)
        else:
            if not f.validate():
                invalid_files.append(f)
    if len(invalid_files + absent_files) == 0:
        return True
    else:
        return False


def add_files(manifest_file, algorithm, filenames, version, visibility, unpack):
    # returns True if all files successfully added, False if not
    # and doesn't catch library Exceptions.  If any files are already
    # tracked in the manifest, return will be False because they weren't
    # added
    all_files_added = True
    # Create a old_manifest object to add to
    if os.path.exists(manifest_file):
        old_manifest = open_manifest(manifest_file)
    else:
        old_manifest = Manifest()
        log.debug("creating a new manifest file")
    new_manifest = Manifest()  # use a different manifest for the output
    for filename in filenames:
        log.debug("adding %s" % filename)
        path, name = os.path.split(filename)
        new_fr = create_file_record(filename, algorithm)
        new_fr.version = version
        new_fr.visibility = visibility
        new_fr.unpack = unpack
        log.debug("appending a new file record to manifest file")
        add = True
        for fr in old_manifest.file_records:
            log.debug("manifest file has '%s'" % "', ".join(
                [x.filename for x in old_manifest.file_records]))
            if new_fr == fr:
                log.info("file already in old_manifest")
                add = False
            elif filename == fr.filename:
                log.error("manifest already contains a different file named %s" % filename)
                add = False
        if add:
            new_manifest.file_records.append(new_fr)
            log.debug("added '%s' to manifest" % filename)
        else:
            all_files_added = False
    # copy any files in the old manifest that aren't in the new one
    new_filenames = set(fr.filename for fr in new_manifest.file_records)
    for old_fr in old_manifest.file_records:
        if old_fr.filename not in new_filenames:
            new_manifest.file_records.append(old_fr)
    if PY3:
        with open(manifest_file, mode="w") as output:
            new_manifest.dump(output, fmt='json')
    else:
        with open(manifest_file, mode="wb") as output:
            new_manifest.dump(output, fmt='json')
    return all_files_added


def touch(f):
    """Used to modify mtime in cached files;
    mtime is used by the purge command"""
    try:
        os.utime(f, None)
    except OSError:
        log.warn('impossible to update utime of file %s' % f)


@contextmanager
@retriable(sleeptime=2)
def request(url, auth_file=None):
    req = Request(url)
    _authorize(req, auth_file)
    with closing(urllib2.urlopen(req)) as f:
        yield f


def fetch_file(base_urls, file_record, grabchunk=1024 * 4, auth_file=None, region=None):
    # A file which is requested to be fetched that exists locally will be
    # overwritten by this function
    fd, temp_path = tempfile.mkstemp(dir=os.getcwd())
    os.close(fd)
    fetched_path = None
    for base_url in base_urls:
        # Generate the URL for the file on the server side
        url = urljoin(base_url,
                      '%s/%s' % (file_record.algorithm, file_record.digest))
        if region is not None:
            url += '?region=' + region

        log.info("Attempting to fetch from '%s'..." % base_url)

        # Well, the file doesn't exist locally.  Let's fetch it.
        try:
<<<<<<< HEAD
            with request(url, auth_file) as f:
                with open(temp_path, **open_attrs) as out:
                    k = True
                    size = 0
                    while k:
                        # TODO: print statistics as file transfers happen both for info and to stop
                        # buildbot timeouts
                        indata = f.read(grabchunk)
                        if PY3:
                            indata = to_text(indata)
                        out.write(indata)
                        size += len(indata)
                        if len(indata) == 0:
                            k = False
                    log.info("File %s fetched from %s as %s" %
                             (file_record.filename, base_url, temp_path))
                    fetched_path = temp_path
                    break
=======
            req = Request(url)
            _authorize(req, auth_file)
            f = urllib2.urlopen(req)
            log.debug("opened %s for reading" % url)
            with open(temp_path, mode="wb") as out:
                k = True
                size = 0
                while k:
                    # TODO: print statistics as file transfers happen both for info and to stop
                    # buildbot timeouts
                    indata = f.read(grabchunk)
                    out.write(indata)
                    size += len(indata)
                    if len(indata) == 0:
                        k = False
                log.info("File %s fetched from %s as %s" %
                         (file_record.filename, base_url, temp_path))
                fetched_path = temp_path
                break
>>>>>>> 8d1dbfd0
        except (URLError, HTTPError, ValueError):
            log.info("...failed to fetch '%s' from %s" %
                     (file_record.filename, base_url), exc_info=True)
        except IOError:  # pragma: no cover
            log.info("failed to write to temporary file for '%s'" %
                     file_record.filename, exc_info=True)

    # cleanup temp file in case of issues
    if fetched_path:
        return os.path.split(fetched_path)[1]
    else:
        try:
            os.remove(temp_path)
        except OSError:  # pragma: no cover
            pass
        return None


def clean_path(dirname):
    """Remove a subtree if is exists. Helper for unpack_file()."""
    if os.path.exists(dirname):
        log.info('rm tree: %s' % dirname)
        shutil.rmtree(dirname)


CHECKSUM_SUFFIX = ".checksum"


def unpack_file(filename):
    """Untar `filename`, assuming it is uncompressed or compressed with bzip2,
    xz, gzip, or unzip a zip file. The file is assumed to contain a single
    directory with a name matching the base of the given filename.
    Xz support is handled by shelling out to 'tar'."""
    if os.path.isfile(filename) and tarfile.is_tarfile(filename):
        tar_file, zip_ext = os.path.splitext(filename)
        base_file, tar_ext = os.path.splitext(tar_file)
        clean_path(base_file)
        log.info('untarring "%s"' % filename)
        tar = tarfile.open(filename)
        tar.extractall()
        tar.close()
    elif os.path.isfile(filename) and filename.endswith('.tar.xz'):
        base_file = filename.replace('.tar.xz', '')
        clean_path(base_file)
        log.info('untarring "%s"' % filename)
        # Not using tar -Jxf because it fails on Windows for some reason.
        process = Popen(['xz', '-d', '-c', filename], stdout=PIPE)
        stdout, stderr = process.communicate()
        if process.returncode != 0:
            return False
        fileobj = BytesIO()
        fileobj.write(stdout)
        fileobj.seek(0)
        tar = tarfile.open(fileobj=fileobj, mode='r|')
        tar.extractall()
        tar.close()
    elif os.path.isfile(filename) and zipfile.is_zipfile(filename):
        base_file = filename.replace('.zip', '')
        clean_path(base_file)
        log.info('unzipping "%s"' % filename)
        z = zipfile.ZipFile(filename)
        z.extractall()
        z.close()
    else:
        log.error("Unknown archive extension for filename '%s'" % filename)
        return False
    return True


def fetch_files(manifest_file, base_urls, filenames=[], cache_folder=None,
                auth_file=None, region=None):
    # Lets load the manifest file
    try:
        manifest = open_manifest(manifest_file)
    except InvalidManifest as e:
        log.error("failed to load manifest file at '%s': %s" % (
            manifest_file,
            str(e),
        ))
        return False

    # we want to track files already in current working directory AND valid
    # we will not need to fetch these
    present_files = []

    # We want to track files that fail to be fetched as well as
    # files that are fetched
    failed_files = []
    fetched_files = []

    # Files that we want to unpack.
    unpack_files = []

    # Lets go through the manifest and fetch the files that we want
    for f in manifest.file_records:
        # case 1: files are already present
        if f.present():
            if f.validate():
                present_files.append(f.filename)
                if f.unpack:
                    unpack_files.append(f.filename)
            else:
                # we have an invalid file here, better to cleanup!
                # this invalid file needs to be replaced with a good one
                # from the local cash or fetched from a tooltool server
                log.info("File %s is present locally but it is invalid, so I will remove it "
                         "and try to fetch it" % f.filename)
                os.remove(os.path.join(os.getcwd(), f.filename))

        # check if file is already in cache
        if cache_folder and f.filename not in present_files:
            try:
                shutil.copy(os.path.join(cache_folder, f.digest),
                            os.path.join(os.getcwd(), f.filename))
                log.info("File %s retrieved from local cache %s" %
                         (f.filename, cache_folder))
                touch(os.path.join(cache_folder, f.digest))

                filerecord_for_validation = FileRecord(
                    f.filename, f.size, f.digest, f.algorithm)
                if filerecord_for_validation.validate():
                    present_files.append(f.filename)
                    if f.unpack:
                        unpack_files.append(f.filename)
                else:
                    # the file copied from the cache is invalid, better to
                    # clean up the cache version itself as well
                    log.warn("File %s retrieved from cache is invalid! I am deleting it from the "
                             "cache as well" % f.filename)
                    os.remove(os.path.join(os.getcwd(), f.filename))
                    os.remove(os.path.join(cache_folder, f.digest))
            except IOError:
                log.info("File %s not present in local cache folder %s" %
                         (f.filename, cache_folder))

        # now I will try to fetch all files which are not already present and
        # valid, appending a suffix to avoid race conditions
        temp_file_name = None
        # 'filenames' is the list of filenames to be managed, if this variable
        # is a non empty list it can be used to filter if filename is in
        # present_files, it means that I have it already because it was already
        # either in the working dir or in the cache
        if (f.filename in filenames or len(filenames) == 0) and f.filename not in present_files:
            log.debug("fetching %s" % f.filename)
            temp_file_name = fetch_file(base_urls, f, auth_file=auth_file, region=region)
            if temp_file_name:
                fetched_files.append((f, temp_file_name))
            else:
                failed_files.append(f.filename)
        else:
            log.debug("skipping %s" % f.filename)

    # lets ensure that fetched files match what the manifest specified
    for localfile, temp_file_name in fetched_files:
        # since I downloaded to a temp file, I need to perform all validations on the temp file
        # this is why filerecord_for_validation is created

        filerecord_for_validation = FileRecord(
            temp_file_name, localfile.size, localfile.digest, localfile.algorithm)

        if filerecord_for_validation.validate():
            # great!
            # I can rename the temp file
            log.info("File integrity verified, renaming %s to %s" %
                     (temp_file_name, localfile.filename))
            os.rename(os.path.join(os.getcwd(), temp_file_name),
                      os.path.join(os.getcwd(), localfile.filename))

            if localfile.unpack:
                unpack_files.append(localfile.filename)

            # if I am using a cache and a new file has just been retrieved from a
            # remote location, I need to update the cache as well
            if cache_folder:
                log.info("Updating local cache %s..." % cache_folder)
                try:
                    if not os.path.exists(cache_folder):
                        log.info("Creating cache in %s..." % cache_folder)
                        os.makedirs(cache_folder, 0o0700)
                    shutil.copy(os.path.join(os.getcwd(), localfile.filename),
                                os.path.join(cache_folder, localfile.digest))
                    log.info("Local cache %s updated with %s" % (cache_folder,
                                                                 localfile.filename))
                    touch(os.path.join(cache_folder, localfile.digest))
                except (OSError, IOError):
                    log.warning('Impossible to add file %s to cache folder %s' %
                                (localfile.filename, cache_folder), exc_info=True)
        else:
            failed_files.append(localfile.filename)
            log.error("'%s'" % filerecord_for_validation.describe())
            os.remove(temp_file_name)

    # Unpack files that need to be unpacked.
    for filename in unpack_files:
        if not unpack_file(filename):
            failed_files.append(filename)

    # If we failed to fetch or validate a file, we need to fail
    if len(failed_files) > 0:
        log.error("The following files failed: '%s'" %
                  "', ".join(failed_files))
        return False
    return True


def freespace(p):
    "Returns the number of bytes free under directory `p`"
    if sys.platform == 'win32':  # pragma: no cover
        # os.statvfs doesn't work on Windows
        import win32file

        secsPerClus, bytesPerSec, nFreeClus, totClus = win32file.GetDiskFreeSpace(
            p)
        return secsPerClus * bytesPerSec * nFreeClus
    else:
        r = os.statvfs(p)
        return r.f_frsize * r.f_bavail


def purge(folder, gigs):
    """If gigs is non 0, it deletes files in `folder` until `gigs` GB are free,
    starting from older files.  If gigs is 0, a full purge will be performed.
    No recursive deletion of files in subfolder is performed."""

    full_purge = bool(gigs == 0)
    gigs *= 1024 * 1024 * 1024

    if not full_purge and freespace(folder) >= gigs:
        log.info("No need to cleanup")
        return

    files = []
    for f in os.listdir(folder):
        p = os.path.join(folder, f)
        # it deletes files in folder without going into subfolders,
        # assuming the cache has a flat structure
        if not os.path.isfile(p):
            continue
        mtime = os.path.getmtime(p)
        files.append((mtime, p))

    # iterate files sorted by mtime
    for _, f in sorted(files):
        log.info("removing %s to free up space" % f)
        try:
            os.remove(f)
        except OSError:
            log.info("Impossible to remove %s" % f, exc_info=True)
        if not full_purge and freespace(folder) >= gigs:
            break


def _log_api_error(e):
    if hasattr(e, 'hdrs') and e.hdrs['content-type'] == 'application/json':
        json_resp = json.load(e.fp)
        log.error("%s: %s" % (json_resp['error']['name'],
                              json_resp['error']['description']))
    else:
        log.exception("Error making RelengAPI request:")


def _authorize(req, auth_file):
    if not auth_file:
        return

    is_taskcluster_auth = False
    with open(auth_file) as f:
        auth_file_content = f.read().strip()
        try:
            auth_file_content = json.loads(auth_file_content)
            is_taskcluster_auth = True
        except Exception:
            pass

    if is_taskcluster_auth:
        taskcluster_header = make_taskcluster_header(auth_file_content, req)
        log.debug("Using taskcluster credentials in %s" % auth_file)
        req.add_unredirected_header('Authorization', taskcluster_header)
    else:
        log.debug("Using Bearer token in %s" % auth_file)
        req.add_unredirected_header('Authorization', 'Bearer %s' % auth_file_content)


def _send_batch(base_url, auth_file, batch, region):
    url = urljoin(base_url, 'upload')
    if region is not None:
        url += "?region=" + region
    data = json.dumps(batch)
    if PY3:
        data = data.encode("utf-8")
    req = Request(url, data, {'Content-Type': 'application/json'})
    _authorize(req, auth_file)
    try:
        resp = urllib2.urlopen(req)
    except (URLError, HTTPError) as e:
        _log_api_error(e)
        return None
    return json.load(resp)['result']


def _s3_upload(filename, file):
    # urllib2 does not support streaming, so we fall back to good old httplib
    url = urlparse(file['put_url'])
    cls = HTTPSConnection if url.scheme == 'https' else HTTPConnection
    host, port = url.netloc.split(':') if ':' in url.netloc else (url.netloc, 443)
    port = int(port)
    conn = cls(host, port)
    try:
        req_path = "%s?%s" % (url.path, url.query) if url.query else url.path
        with open(filename, 'rb') as f:
            content = f.read()
            content_length = len(content)
            f.seek(0)
            conn.request(
                'PUT',
                req_path,
                f,
                {
                    'Content-Type': 'application/octet-stream',
                    'Content-Length': str(content_length),
                },
            )
            resp = conn.getresponse()
            resp_body = resp.read()
            conn.close()
        if resp.status != 200:
            raise RuntimeError("Non-200 return from AWS: %s %s\n%s" %
                               (resp.status, resp.reason, resp_body))
    except Exception:
        file['upload_exception'] = sys.exc_info()
        file['upload_ok'] = False
    else:
        file['upload_ok'] = True


def _notify_upload_complete(base_url, auth_file, file):
    req = Request(
        urljoin(
            base_url,
            'upload/complete/%(algorithm)s/%(digest)s' % file))
    _authorize(req, auth_file)
    try:
        urllib2.urlopen(req)
    except HTTPError as e:
        if e.code != 409:
            _log_api_error(e)
            return
        # 409 indicates that the upload URL hasn't expired yet and we
        # should retry after a delay
        to_wait = int(e.headers.get('X-Retry-After', 60))
        log.warning("Waiting %d seconds for upload URLs to expire" % to_wait)
        time.sleep(to_wait)
        _notify_upload_complete(base_url, auth_file, file)
    except Exception:
        log.exception("While notifying server of upload completion:")


def upload(manifest, message, base_urls, auth_file, region):
    try:
        manifest = open_manifest(manifest)
    except InvalidManifest:
        log.exception("failed to load manifest file at '%s'")
        return False

    # verify the manifest, since we'll need the files present to upload
    if not manifest.validate():
        log.error('manifest is invalid')
        return False

    if any(fr.visibility is None for fr in manifest.file_records):
        log.error('All files in a manifest for upload must have a visibility set')

    # convert the manifest to an upload batch
    batch = {
        'message': message,
        'files': {},
    }
    for fr in manifest.file_records:
        batch['files'][fr.filename] = {
            'size': fr.size,
            'digest': fr.digest,
            'algorithm': fr.algorithm,
            'visibility': fr.visibility,
        }

    # make the upload request
    resp = _send_batch(base_urls[0], auth_file, batch, region)
    if not resp:
        return None
    files = resp['files']

    # Upload the files, each in a thread.  This allows us to start all of the
    # uploads before any of the URLs expire.
    threads = {}
    for filename, file in files.items():
        if 'put_url' in file:
            log.info("%s: starting upload" % (filename,))
            thd = threading.Thread(target=_s3_upload,
                                   args=(filename, file))
            thd.daemon = 1
            thd.start()
            threads[filename] = thd
        else:
            log.info("%s: already exists on server" % (filename,))

    # re-join all of those threads as they exit
    success = True
    while threads:
        for filename, thread in list(threads.items()):
            if not thread.is_alive():
                # _s3_upload has annotated file with result information
                file = files[filename]
                thread.join()
                if file['upload_ok']:
                    log.info("%s: uploaded" % filename)
                else:
                    log.error("%s: failed" % filename,
                              exc_info=file['upload_exception'])
                    success = False
                del threads[filename]

    # notify the server that the uploads are completed.  If the notification
    # fails, we don't consider that an error (the server will notice
    # eventually)
    for filename, file in files.items():
        if 'put_url' in file and file['upload_ok']:
            log.info("notifying server of upload completion for %s" % (filename,))
            _notify_upload_complete(base_urls[0], auth_file, file)

    return success


def send_operation_on_file(data, base_urls, digest, auth_file):
    url = base_urls[0]
    url = urljoin(url, 'file/sha512/' + digest)

    data = json.dumps(data)

    req = Request(url, data, {'Content-Type': 'application/json'})
    req.get_method = lambda: 'PATCH'

    _authorize(req, auth_file)

    try:
        urllib2.urlopen(req)
    except (URLError, HTTPError) as e:
        _log_api_error(e)
        return False
    return True


def change_visibility(base_urls, digest, visibility, auth_file):
    data = [{
        "op": "set_visibility",
        "visibility": visibility,
    }]
    return send_operation_on_file(data, base_urls, digest, visibility, auth_file)


def delete_instances(base_urls, digest, auth_file):
    data = [{
        "op": "delete_instances",
    }]
    return send_operation_on_file(data, base_urls, digest, auth_file)


def process_command(options, args):
    """ I know how to take a list of program arguments and
    start doing the right thing with them"""
    cmd = args[0]
    cmd_args = args[1:]
    log.debug("processing '%s' command with args '%s'" %
              (cmd, '", "'.join(cmd_args)))
    log.debug("using options: %s" % options)

    if cmd == 'list':
        return list_manifest(options['manifest'])
    if cmd == 'validate':
        return validate_manifest(options['manifest'])
    elif cmd == 'add':
        return add_files(options['manifest'], options['algorithm'], cmd_args,
                         options['version'], options['visibility'],
                         options['unpack'])
    elif cmd == 'purge':
        if options['cache_folder']:
            purge(folder=options['cache_folder'], gigs=options['size'])
        else:
            log.critical('please specify the cache folder to be purged')
            return False
    elif cmd == 'fetch':
        return fetch_files(
            options['manifest'],
            options['base_url'],
            cmd_args,
            cache_folder=options['cache_folder'],
            auth_file=options.get("auth_file"),
            region=options.get('region'))
    elif cmd == 'upload':
        if not options.get('message'):
            log.critical('upload command requires a message')
            return False
        return upload(
            options.get('manifest'),
            options.get('message'),
            options.get('base_url'),
            options.get('auth_file'),
            options.get('region'))
    elif cmd == 'change-visibility':
        if not options.get('digest'):
            log.critical('change-visibility command requires a digest option')
            return False
        if not options.get('visibility'):
            log.critical('change-visibility command requires a visibility option')
            return False
        return change_visibility(
            options.get('base_url'),
            options.get('digest'),
            options.get('visibility'),
            options.get('auth_file'),
        )
    elif cmd == 'delete':
        if not options.get('digest'):
            log.critical('change-visibility command requires a digest option')
            return False
        return delete_instances(
            options.get('base_url'),
            options.get('digest'),
            options.get('auth_file'),
        )
    else:
        log.critical('command "%s" is not implemented' % cmd)
        return False


def main(argv, _skip_logging=False):
    # Set up option parsing
    parser = optparse.OptionParser()
    parser.add_option('-q', '--quiet', default=logging.INFO,
                      dest='loglevel', action='store_const', const=logging.ERROR)
    parser.add_option('-v', '--verbose',
                      dest='loglevel', action='store_const', const=logging.DEBUG)
    parser.add_option('-m', '--manifest', default=DEFAULT_MANIFEST_NAME,
                      dest='manifest', action='store',
                      help='specify the manifest file to be operated on')
    parser.add_option('-d', '--algorithm', default='sha512',
                      dest='algorithm', action='store',
                      help='hashing algorithm to use (only sha512 is allowed)')
    parser.add_option('--digest', default=None,
                      dest='digest', action='store',
                      help='digest hash to change visibility for')
    parser.add_option('--visibility', default=None,
                      dest='visibility', choices=['internal', 'public'],
                      help='Visibility level of this file; "internal" is for '
                           'files that cannot be distributed out of the company '
                           'but not for secrets; "public" files are available to '
                           'anyone without restriction')
    parser.add_option('--unpack', default=False,
                      dest='unpack', action='store_true',
                      help='Request unpacking this file after fetch.'
                           ' This is helpful with tarballs.')
    parser.add_option('--version', default=None,
                      dest='version', action='store',
                      help='Version string for this file. This annotates the '
                           'manifest entry with a version string to help '
                           'identify the contents.')
    parser.add_option('-o', '--overwrite', default=False,
                      dest='overwrite', action='store_true',
                      help='UNUSED; present for backward compatibility')
    parser.add_option('--url', dest='base_url', action='append',
                      help='RelengAPI URL ending with /tooltool/; default '
                      'is appropriate for Mozilla')
    parser.add_option('-c', '--cache-folder', dest='cache_folder',
                      help='Local cache folder')
    parser.add_option('-s', '--size',
                      help='free space required (in GB)', dest='size',
                      type='float', default=0.)
    parser.add_option('-r', '--region', help='Preferred AWS region for upload or fetch; '
                      'example: --region=us-west-2')
    parser.add_option('--message',
                      help='The "commit message" for an upload; format with a bug number '
                           'and brief comment',
                      dest='message')
    parser.add_option('--authentication-file',
                      help='Use the RelengAPI token found in the given file to '
                           'authenticate to the RelengAPI server.',
                      dest='auth_file')

    (options_obj, args) = parser.parse_args(argv[1:])

    # default the options list if not provided
    if not options_obj.base_url:
        options_obj.base_url = ['https://tooltool.mozilla-releng.net/']

    # ensure all URLs have a trailing slash
    def add_slash(url):
        return url if url.endswith('/') else (url + '/')
    options_obj.base_url = [add_slash(u) for u in options_obj.base_url]

    # expand ~ in --authentication-file
    if options_obj.auth_file:
        options_obj.auth_file = os.path.expanduser(options_obj.auth_file)

    # Dictionaries are easier to work with
    options = vars(options_obj)

    log.setLevel(options['loglevel'])

    # Set up logging, for now just to the console
    if not _skip_logging:  # pragma: no cover
        ch = logging.StreamHandler()
        cf = logging.Formatter("%(levelname)s - %(message)s")
        ch.setFormatter(cf)
        log.addHandler(ch)

    if options['algorithm'] != 'sha512':
        parser.error('only --algorithm sha512 is supported')

    if len(args) < 1:
        parser.error('You must specify a command')

    return 0 if process_command(options, args) else 1


if __name__ == "__main__":  # pragma: no cover
    sys.exit(main(sys.argv))<|MERGE_RESOLUTION|>--- conflicted
+++ resolved
@@ -43,14 +43,11 @@
 import threading
 import time
 import zipfile
-from contextlib import contextmanager, closing
 
 from io import open
 from io import BytesIO
 from subprocess import PIPE
 from subprocess import Popen
-
-from redo import retriable
 
 __version__ = '1'
 
@@ -706,15 +703,6 @@
         log.warn('impossible to update utime of file %s' % f)
 
 
-@contextmanager
-@retriable(sleeptime=2)
-def request(url, auth_file=None):
-    req = Request(url)
-    _authorize(req, auth_file)
-    with closing(urllib2.urlopen(req)) as f:
-        yield f
-
-
 def fetch_file(base_urls, file_record, grabchunk=1024 * 4, auth_file=None, region=None):
     # A file which is requested to be fetched that exists locally will be
     # overwritten by this function
@@ -732,26 +720,6 @@
 
         # Well, the file doesn't exist locally.  Let's fetch it.
         try:
-<<<<<<< HEAD
-            with request(url, auth_file) as f:
-                with open(temp_path, **open_attrs) as out:
-                    k = True
-                    size = 0
-                    while k:
-                        # TODO: print statistics as file transfers happen both for info and to stop
-                        # buildbot timeouts
-                        indata = f.read(grabchunk)
-                        if PY3:
-                            indata = to_text(indata)
-                        out.write(indata)
-                        size += len(indata)
-                        if len(indata) == 0:
-                            k = False
-                    log.info("File %s fetched from %s as %s" %
-                             (file_record.filename, base_url, temp_path))
-                    fetched_path = temp_path
-                    break
-=======
             req = Request(url)
             _authorize(req, auth_file)
             f = urllib2.urlopen(req)
@@ -771,7 +739,6 @@
                          (file_record.filename, base_url, temp_path))
                 fetched_path = temp_path
                 break
->>>>>>> 8d1dbfd0
         except (URLError, HTTPError, ValueError):
             log.info("...failed to fetch '%s' from %s" %
                      (file_record.filename, base_url), exc_info=True)
